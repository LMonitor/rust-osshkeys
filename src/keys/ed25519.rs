--- conflicted
+++ resolved
@@ -1,11 +1,7 @@
 use super::{Key, PrivateParts, PublicParts};
 use crate::error::{Error, ErrorKind, OsshResult};
 use crate::format::ossh_pubkey::*;
-<<<<<<< HEAD
-use openssl::pkey::{PKey, Private, Public, Id};
-=======
 use openssl::pkey::{Id, PKey, Private, Public};
->>>>>>> 84c8a22b
 #[rustfmt::skip]
 use ed25519_dalek::{
     Keypair as DalekKeypair,
