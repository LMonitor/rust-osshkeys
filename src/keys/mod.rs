--- conflicted
+++ resolved
@@ -116,13 +116,9 @@
             }
             Id::DSA => Ok(dsa::DsaPublicKey::from_ossl_dsa(pkey.dsa()?).into()),
             Id::EC => Ok(ecdsa::EcDsaPublicKey::from_ossl_ec(pkey.ec_key()?)?.into()),
-<<<<<<< HEAD
-            Id::ED25519 => Ok(ed25519::Ed25519PublicKey::from_ossl_ed25519(&pkey.raw_public_key()?)?.into()),
-=======
             Id::ED25519 => {
                 Ok(ed25519::Ed25519PublicKey::from_ossl_ed25519(&pkey.raw_public_key()?)?.into())
             }
->>>>>>> 84c8a22b
             _ => Err(ErrorKind::UnsupportType.into()),
         }
     }
@@ -276,13 +272,9 @@
             }
             Id::DSA => Ok(dsa::DsaKeyPair::from_ossl_dsa(pkey.dsa()?).into()),
             Id::EC => Ok(ecdsa::EcDsaKeyPair::from_ossl_ec(pkey.ec_key()?)?.into()),
-<<<<<<< HEAD
-            Id::ED25519 => Ok(ed25519::Ed25519KeyPair::from_ossl_ed25519(&pkey.raw_private_key()?)?.into()),
-=======
             Id::ED25519 => {
                 Ok(ed25519::Ed25519KeyPair::from_ossl_ed25519(&pkey.raw_private_key()?)?.into())
             }
->>>>>>> 84c8a22b
             _ => Err(ErrorKind::UnsupportType.into()),
         }
     }
